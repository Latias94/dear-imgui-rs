[package]
name = "dear-imgui-winit"
version = "0.3.0"
edition.workspace = true
description = "Winit backend for Dear ImGui"
license.workspace = true
repository.workspace = true
homepage.workspace = true
documentation = "https://docs.rs/dear-imgui-winit"
categories.workspace = true
keywords.workspace = true

[dependencies]
dear-imgui-rs = { path = "../../dear-imgui", version = "0.3" }
winit.workspace = true
#cfg-if.workspace = true
instant = { version = "0.1", features = ["wasm-bindgen"] }

# WASM-specific dependencies
[target.'cfg(target_arch = "wasm32")'.dependencies]
web-sys = { workspace = true, features = [
    "Document",
    "Element",
    "HtmlCanvasElement",
    "Window",
] }

[features]
default = []
# Enable multi-viewport support (WIP). Declared to silence cfg warnings; kept off by default.
<<<<<<< HEAD
multi-viewport = ["dear-imgui/multi-viewport"]

 
=======
multi-viewport = ["dear-imgui-rs/multi-viewport"]
>>>>>>> 3db5b7d2
<|MERGE_RESOLUTION|>--- conflicted
+++ resolved
@@ -28,10 +28,4 @@
 [features]
 default = []
 # Enable multi-viewport support (WIP). Declared to silence cfg warnings; kept off by default.
-<<<<<<< HEAD
-multi-viewport = ["dear-imgui/multi-viewport"]
-
- 
-=======
-multi-viewport = ["dear-imgui-rs/multi-viewport"]
->>>>>>> 3db5b7d2
+multi-viewport = ["dear-imgui-rs/multi-viewport"]